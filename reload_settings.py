--- conflicted
+++ resolved
@@ -116,35 +116,6 @@
             log.warning('Unused qDac channel not zero: channel '
                         '{:02}: {}'.format(ch, temp_v))
 
-
-def reload_SR830_settings():
-    """
-<<<<<<< HEAD
-    Function to update the SR830 voltage divider values based on the conf. file
-=======
-    resistance_quantum = 25.818e3  # [Ohm]
-    i = lockin.X() / iv_conv
-    # ac excitation voltage at the sample
-    v_sample = ac_excitation()
-    return (i/v_sample)*resistance_quantum
-
-
-# Delete conductance parameters, if they are already defined
-try:
-    del lockin_topo.parameters['g']
-except KeyError:
-    pass
-
-try:
-    del lockin_right.parameters['g']
-except KeyError:
-    pass
-
-try:
-    del lockin_left.parameters['g']
-except KeyError:
-    pass
-
 def get_current(dmm, iv_conv):
     """get_cmd for dmm readout of IV_TAMP parameter"""
     return dmm.volt()/iv_conv*1E12
@@ -161,37 +132,11 @@
                               get_cmd=partial(get_current, keysightdmm_top, 
                               float(configs.get('Gain settings', 'iv topo gain'))),
                               set_cmd=None)
-
-lockin_topo.add_parameter(name='g',
-                          label='Topo g (e^2/h)',
-                          unit='',
-                          get_cmd=partial(get_conductance,
-                                          lockin_topo, AC_EXCITATION_TOPO,
-                                          float(configs.get('Gain settings',
-                                                            'iv topo gain'))),
-                          set_cmd=None)
-
-lockin_right.add_parameter(name='g',
-                           label='Sensor right g (e^2/h)',
-                           unit='',
-                           get_cmd=partial(get_conductance,
-                                           lockin_right, AC_EXCITATION_R,
-                                           float(configs.get('Gain settings',
-                                                             'iv right gain'))),
-                           set_cmd=None)
-
-lockin_left.add_parameter(name='g',
-                          label='Sensor left g (e^2/h)',
-                          unit='',
-                          get_cmd=partial(get_conductance,
-                                          lockin_left, AC_EXCITATION_L,
-                                          float(configs.get('Gain settings',
-                                                            'iv left gain'))),
-                          set_cmd=None)
-
-
-def set_ranges(qdac_channel_dictionary):
->>>>>>> dd196b8b
+            
+            
+def reload_SR830_settings():
+    """
+    Function to update the SR830 voltage divider values based on the conf. file
     """
 
     # Get the two global objects containing the instruments and settings
