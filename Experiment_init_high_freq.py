import qcodes as qc
import time
import sys
import logging
import numpy as np

import matplotlib as mpl
import matplotlib.pyplot as plt
mpl.rcParams['figure.figsize'] = (8, 3)
mpl.rcParams['figure.subplot.bottom'] = 0.15
mpl.rcParams['font.size'] = 8

from qcodes.utils.natalie_wrappers.file_setup import CURRENT_EXPERIMENT
from qcodes.utils.nayalie_wrappers.configreader import Config
from qcodes.utils.natalie_wrappers.file_setup import close_station, my_init

from majorana_wrappers import *
from reload_settings import *
from customised_instruments import SR830_T3, Decadac_T3
helper_fns_folder = r'D:\Transmon\Qcodes-contrib'
if helper_fns_folder not in sys.path:
    sys.path.insert(0, helper_fns_folder)
from qdev_transmon_helpers import *

from qcodes.instrument_drivers.oxford.mercuryiPS import MercuryiPS
import qcodes.instrument_drivers.rohde_schwarz.ZNB as VNA

from conductance_measurements import do2Dconductance

if __name__ == '__main__':

    init_log = logging.getLogger(__name__)

    # Close existing connections if present
    if qc.Station.default:
        close_station(qc.Station.default)

    # Set up folders, settings and logging for the experiment
    my_init("natalie_playing", STATION,
            display_pdf=False, display_individual_pdf=False)

    # Load config
    instr_config = Config(
        "{}{}".format(CURRENT_EXPERIMENT['exp_folder'], 'instr.config'),
        isdefault=True)

<<<<<<< HEAD
    STATION = qc.Station()

    # Initialise intruments
    deca = Decadac_T3('Decadac', 'ASRL1::INSTR', instr_config)
=======
    # lockin_1 = SR830_T10('lockin_1', 'GPIB0::1::INSTR')
    lockin_2 = SR830_T3('lockin_2', 'GPIB0::2::INSTR', config)
    alazar = import_alazar(name='alazar')
    ave_ctrl = import_acq_controller(alazar, name='ave_ctrl')
    rec_ctrl= import_acq_controller(alazar, name='rec_ctrl')
    samp_ctrl= import_acq_controller(alazar, name='samp_ctrl')
    localos = import_rs('TCPIP0::192.168.15.104::inst0::INSTR', name='localos_rs')
    cavity = import_rs('TCPIP0::192.168.15.105::inst0::INSTR', name='cavity_rs')
    awg = import_awg('TCPIP0::192.168.15.101::inst0::INSTR')
    # zi = ZIUHFLI_T10('ziuhfli', 'dev2189')
    # keysightgen_left = Keysight_33500B('keysight_gen_left', 'TCPIP0::192.168.15.101::inst0::INSTR')
    # keysightgen_left.add_function('sync_phase',call_cmd='SOURce1:PHASe:SYNChronize')
>>>>>>> a05c8c34

    lockin_2 = SR830_T3('lockin_2', 'GPIB0::2::INSTR', instr_config)

    mercury = MercuryiPS(name='mercury',
                         address='172.20.10.148',
                         port=7020,
                         axes=['X', 'Y', 'Z'])

<<<<<<< HEAD
    vna = VNA.ZNB('VNA', 'TCPIP0::192.168.15.103::inst0::INSTR',
                  init_s_params=False)
    vna.add_channel('S21')

    # Add instruments to station so that metadata for them is recorded at
    # each measurement and connections are closed at end of session
    STATION.add_component(deca)
    STATION.add_component(lockin_2)
    STATION.add_component(vna)
=======
    v1 = vna.ZNB('VNA', 'TCPIP0::192.168.15.103::inst0::INSTR', init_s_params=False)
    v1.add_channel('S21')
    
    dummy_time = import_manual_param()
   
    print('Querying all instrument parameters for metadata.'
          'This may take a while...')

    start = time.time()
    STATION = qc.Station( lockin_2, mercury, deca, v1, alazar, ave_ctrl, rec_ctrl, samp_ctrl,
                         localos, cavity, awg)
                        # lockin_1, deca)
                         # keysightgen_left, keysightgen_mid, keithleybot_a,
                         # keysightdmm_mid, keysightdmm_bot,
                         # keysightdmm_top, keysightdmm_mid, keysightdmm_bot,
                         # awg1, zi, sg1, hpsg1)# keysightgen_pulse)

    end = time.time()
    print("Querying took {} s".format(end-start))
    # Initialisation of the experiment

    end = time.time()
    print("done Querying all instruments took {}".format(end-start))
    my_init("AcQED_05_73_dev1", STATION,
            pdf_folder=True, analysis_folder=True,
            temp_dict_folder=True, waveforms_folder=True,
            annotate_image=False, mainfolder= None, display_pdf=True,
            display_individual_pdf=False, qubit_count=1,
            plot_x_position=0.66)
>>>>>>> a05c8c34

    # Set log level
    logger = logging.getLogger()
    logger.setLevel(logging.WARNING)

    # Get parameter values to populate monitor
    print('Querying all instrument parameters for metadata.'
          'This may take a while...')
    start = time.time()

    lockin_2.acbias()
    deca.dcbias.get()
    deca.lcut.get()
    deca.rcut.get()
    deca.jj.get()
    deca.rplg.get()
    deca.lplg.get()
<<<<<<< HEAD
    mercury.x_fld()
    mercury.y_fld()
    mercury.z_fld()
    vna.rf_power()
    vna.channels.S21.npts()
    vna.channels.S21.power()
    vna.channels.S21.start()
    vna.channels.S21.stop()
    vna.channels.S21.avg()
    vna.channels.S21.bandwidth()
=======
                
    qc.Monitor(mercury.x_fld, mercury.y_fld, mercury.z_fld,
                deca.dcbias, deca.lcut, deca.rcut, deca.jj, deca.rplg,
                deca.lplg,
                lockin_2.acbias,
                samp_ctrl.num_avg, samp_ctrl.int_time, samp_ctrl.int_delay,
                rec_ctrl.num_avg, rec_ctrl.int_time, rec_ctrl.int_delay,
                ave_ctrl.num_avg, ave_ctrl.int_time, ave_ctrl.int_delay,
                awg.state, awg.ch1_amp, awg.ch1_state, alazar.seq_mode,
                cavity.frequency, localos.frequency, cavity.power, localos.power,
                cavity.status, localos.status)
    #, v1.channels.S21.power
                #)

    # lockin_1.acfactor = float(config.get('Gain settings','ac factor'))
    lockin_2.acfactor = float(config.get('Gain settings',
                                              'ac factor'))


    # lockin_1.ivgain = float(config.get('Gain settings', 'iv gain'))
    lockin_2.ivgain = float(config.get('Gain settings',
                                            'iv gain'))

>>>>>>> a05c8c34

    end = time.time()
    print("done Querying all instruments took {}".format(end - start))

    # Put parameters into monitor
    qc.Monitor(mercury.x_fld, mercury.y_fld, mercury.z_fld,
               deca.dcbias, deca.lcut, deca.rcut, deca.jj, deca.rplg,
               deca.lplg,
               lockin_2.acbias,
               vna.rf_power,
               vna.channels.S21.npts,
               vna.channels.S21.power,
               vna.channels.S21.start,
               vna.channels.S21.stop,
               vna.channels.S21.avg,
               vna.channels.S21.bandwidth)<|MERGE_RESOLUTION|>--- conflicted
+++ resolved
@@ -13,10 +13,12 @@
 from qcodes.utils.natalie_wrappers.file_setup import CURRENT_EXPERIMENT
 from qcodes.utils.nayalie_wrappers.configreader import Config
 from qcodes.utils.natalie_wrappers.file_setup import close_station, my_init
+from qcodes import ManualParameter
 
 from majorana_wrappers import *
 from reload_settings import *
-from customised_instruments import SR830_T3, Decadac_T3
+from customised_instruments import SR830_T3, Decadac_T3, AWG5014_T3, \
+ATS9360Controller_T3, AlazarTech_ATS9360_T3
 helper_fns_folder = r'D:\Transmon\Qcodes-contrib'
 if helper_fns_folder not in sys.path:
     sys.path.insert(0, helper_fns_folder)
@@ -24,6 +26,7 @@
 
 from qcodes.instrument_drivers.oxford.mercuryiPS import MercuryiPS
 import qcodes.instrument_drivers.rohde_schwarz.ZNB as VNA
+from qcodes.instrument_drivers.rohde_schwarz.SGS100A import RohdeSchwarz_SGS100A
 
 from conductance_measurements import do2Dconductance
 
@@ -35,83 +38,55 @@
     if qc.Station.default:
         close_station(qc.Station.default)
 
+    STATION = qc.Station()
+
     # Set up folders, settings and logging for the experiment
-    my_init("natalie_playing", STATION,
-            display_pdf=False, display_individual_pdf=False)
+    my_init("AcQED_05_73_dev1", STATION,
+            pdf_folder=True, analysis_folder=True,
+            temp_dict_folder=True, waveforms_folder=True,
+            annotate_image=False, mainfolder=None, display_pdf=True,
+            display_individual_pdf=False, qubit_count=1,
+            plot_x_position=0.66)
 
     # Load config
     instr_config = Config(
         "{}{}".format(CURRENT_EXPERIMENT['exp_folder'], 'instr.config'),
         isdefault=True)
 
-<<<<<<< HEAD
-    STATION = qc.Station()
-
     # Initialise intruments
     deca = Decadac_T3('Decadac', 'ASRL1::INSTR', instr_config)
-=======
-    # lockin_1 = SR830_T10('lockin_1', 'GPIB0::1::INSTR')
     lockin_2 = SR830_T3('lockin_2', 'GPIB0::2::INSTR', config)
-    alazar = import_alazar(name='alazar')
-    ave_ctrl = import_acq_controller(alazar, name='ave_ctrl')
-    rec_ctrl= import_acq_controller(alazar, name='rec_ctrl')
-    samp_ctrl= import_acq_controller(alazar, name='samp_ctrl')
-    localos = import_rs('TCPIP0::192.168.15.104::inst0::INSTR', name='localos_rs')
-    cavity = import_rs('TCPIP0::192.168.15.105::inst0::INSTR', name='cavity_rs')
-    awg = import_awg('TCPIP0::192.168.15.101::inst0::INSTR')
-    # zi = ZIUHFLI_T10('ziuhfli', 'dev2189')
-    # keysightgen_left = Keysight_33500B('keysight_gen_left', 'TCPIP0::192.168.15.101::inst0::INSTR')
-    # keysightgen_left.add_function('sync_phase',call_cmd='SOURce1:PHASe:SYNChronize')
->>>>>>> a05c8c34
-
-    lockin_2 = SR830_T3('lockin_2', 'GPIB0::2::INSTR', instr_config)
-
+    alazar = AlazarTech_ATS9360_T3('alazar', seq_mode='off')
+    ave_ctrl = ATS9360Controller_T3('ave_ctrl', alazar, ctrl_type='ave')
+    rec_ctrl = ATS9360Controller_T3('rec_ctrl', alazar, ctrl_type='rec')
+    samp_ctrl = ATS9360Controller_T3('samp_ctrl', alazar, ctrl_type='samp')
+    localos = RohdeSchwarz_SGS100A('localos_rs',
+                                   'TCPIP0::192.168.15.104::inst0::INSTR')
+    cavity = RohdeSchwarz_SGS100A('cavity_rs',
+                                  'TCPIP0::192.168.15.105::inst0::INSTR')
+    awg = AWG5014_T3('awg', 'TCPIP0::192.168.15.101::inst0::INSTR', timeout=40)
     mercury = MercuryiPS(name='mercury',
                          address='172.20.10.148',
                          port=7020,
                          axes=['X', 'Y', 'Z'])
-
-<<<<<<< HEAD
     vna = VNA.ZNB('VNA', 'TCPIP0::192.168.15.103::inst0::INSTR',
-                  init_s_params=False)
+                  init_s_params=False, timeout=40)
     vna.add_channel('S21')
+    dummy_time = ManualParameter('dummy_time')
 
     # Add instruments to station so that metadata for them is recorded at
     # each measurement and connections are closed at end of session
     STATION.add_component(deca)
     STATION.add_component(lockin_2)
     STATION.add_component(vna)
-=======
-    v1 = vna.ZNB('VNA', 'TCPIP0::192.168.15.103::inst0::INSTR', init_s_params=False)
-    v1.add_channel('S21')
-    
-    dummy_time = import_manual_param()
-   
-    print('Querying all instrument parameters for metadata.'
-          'This may take a while...')
-
-    start = time.time()
-    STATION = qc.Station( lockin_2, mercury, deca, v1, alazar, ave_ctrl, rec_ctrl, samp_ctrl,
-                         localos, cavity, awg)
-                        # lockin_1, deca)
-                         # keysightgen_left, keysightgen_mid, keithleybot_a,
-                         # keysightdmm_mid, keysightdmm_bot,
-                         # keysightdmm_top, keysightdmm_mid, keysightdmm_bot,
-                         # awg1, zi, sg1, hpsg1)# keysightgen_pulse)
-
-    end = time.time()
-    print("Querying took {} s".format(end-start))
-    # Initialisation of the experiment
-
-    end = time.time()
-    print("done Querying all instruments took {}".format(end-start))
-    my_init("AcQED_05_73_dev1", STATION,
-            pdf_folder=True, analysis_folder=True,
-            temp_dict_folder=True, waveforms_folder=True,
-            annotate_image=False, mainfolder= None, display_pdf=True,
-            display_individual_pdf=False, qubit_count=1,
-            plot_x_position=0.66)
->>>>>>> a05c8c34
+    STATION.add_componenet(mercury)
+    STATION.add_componenet(alazar)
+    STATION.add_componenet(ave_ctrl)
+    STATION.add_componenet(rec_ctrl)
+    STATION.add_componenet(samp_ctrl)
+    STATION.add_componenet(localos)
+    STATION.add_componenet(cavity)
+    STATION.add_componenet(awg)
 
     # Set log level
     logger = logging.getLogger()
@@ -129,7 +104,6 @@
     deca.jj.get()
     deca.rplg.get()
     deca.lplg.get()
-<<<<<<< HEAD
     mercury.x_fld()
     mercury.y_fld()
     mercury.z_fld()
@@ -140,33 +114,18 @@
     vna.channels.S21.stop()
     vna.channels.S21.avg()
     vna.channels.S21.bandwidth()
-=======
-                
-    qc.Monitor(mercury.x_fld, mercury.y_fld, mercury.z_fld,
-                deca.dcbias, deca.lcut, deca.rcut, deca.jj, deca.rplg,
-                deca.lplg,
-                lockin_2.acbias,
-                samp_ctrl.num_avg, samp_ctrl.int_time, samp_ctrl.int_delay,
-                rec_ctrl.num_avg, rec_ctrl.int_time, rec_ctrl.int_delay,
-                ave_ctrl.num_avg, ave_ctrl.int_time, ave_ctrl.int_delay,
-                awg.state, awg.ch1_amp, awg.ch1_state, alazar.seq_mode,
-                cavity.frequency, localos.frequency, cavity.power, localos.power,
-                cavity.status, localos.status)
-    #, v1.channels.S21.power
-                #)
-
-    # lockin_1.acfactor = float(config.get('Gain settings','ac factor'))
-    lockin_2.acfactor = float(config.get('Gain settings',
-                                              'ac factor'))
-
-
-    # lockin_1.ivgain = float(config.get('Gain settings', 'iv gain'))
-    lockin_2.ivgain = float(config.get('Gain settings',
-                                            'iv gain'))
-
->>>>>>> a05c8c34
+    cavity.status()
+    cavity.power()
+    cavity.frequency()
+    localos.status()
+    localos.power()
+    localos.frequency()
+    awg.state()
+    awg.ch1_amp()
+    awg.ch1_state()
 
     end = time.time()
+
     print("done Querying all instruments took {}".format(end - start))
 
     # Put parameters into monitor
@@ -174,10 +133,12 @@
                deca.dcbias, deca.lcut, deca.rcut, deca.jj, deca.rplg,
                deca.lplg,
                lockin_2.acbias,
-               vna.rf_power,
-               vna.channels.S21.npts,
-               vna.channels.S21.power,
-               vna.channels.S21.start,
-               vna.channels.S21.stop,
-               vna.channels.S21.avg,
-               vna.channels.S21.bandwidth)+               samp_ctrl.num_avg, samp_ctrl.int_time, samp_ctrl.int_delay,
+               rec_ctrl.num_avg, rec_ctrl.int_time, rec_ctrl.int_delay,
+               ave_ctrl.num_avg, ave_ctrl.int_time, ave_ctrl.int_delay,
+               awg.state, awg.ch1_amp, awg.ch1_state, alazar.seq_mode,
+               cavity.frequency, localos.frequency, cavity.power,
+               localos.power, cavity.status, localos.status,
+               vna.channels.S21.power, vna.channels.S21.start,
+               vna.channels.S21.stop, vna.channels.S21.avg,
+               vna.channels.S21.bandwidth, vna.channels.S21.npts)