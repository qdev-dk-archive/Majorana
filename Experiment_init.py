--- conflicted
+++ resolved
@@ -1,185 +1,166 @@
-from time import sleep
-from functools import partial
-
-import qcodes as qc
-
-from qcodes.instrument_drivers.QDev.QDac import QDac
-from qcodes.instrument_drivers.stanford_research.SR830 import SR830
-from qcodes.instrument_drivers.Keysight.Keysight_33500B import Keysight_33500B
-<<<<<<< HEAD
-from qcodes.instrument_drivers.ZI.ZIUHFLI import ZIUHFLI
-from qcodes.instrument_drivers.devices import VoltageDivider
-
-from .configreader import Config
-=======
-from qcodes.instrument_drivers.Keysight.Keysight_34465A import Keysight_34465A
-from qcodes.instrument_drivers.ZI.ZIUHFLI  import ZIUHFLI
-from qcodes.instrument_drivers.devices import VoltageDivider
->>>>>>> dd196b8b
-from qcodes.instrument.parameter import ManualParameter
-from qcodes.instrument.parameter import StandardParameter
-from qcodes.utils.validators import Enum
-from qcodes.utils.wrappers import init, _plot_setup, _save_individual_plots
-from qcodes.instrument_drivers.tektronix.AWGFileParser import parse_awg_file 
-
-import qcodes.instrument_drivers.tektronix.Keithley_2600 as keith
-import qcodes.instrument_drivers.rohde_schwarz.SGS100A as sg  
-import qcodes.instrument_drivers.tektronix.AWG5014 as awg  
-import qcodes.instrument_drivers.HP .HP8133A as hpsg
-
-import logging
-import re
-import time
-from functools import partial
-
-import numpy as np
-
-from qcodes import IPInstrument, MultiParameter
-from qcodes.utils.validators import Enum
-from qcodes.instrument_drivers.oxford.mercuryiPS import MercuryiPS
-
-init_log = logging.getLogger(__name__)
-
-# import T10_setup as t10
-config = Config('./MajoQubit/sample.config')
-
-# Subclass the SR830
-
-
-class SR830_T10(SR830):
-    """
-    An SR830 with a Voltage divider absorbed into it
-    """
-
-    def __init__(self, name, address, **kwargs):
-        super().__init__(name, address, **kwargs)
-
-        # using the vocabulary of the config file
-        self.ivgain = 1
-        self.acfactor = 1
-
-        self.amplitude_true = VoltageDivider(self.amplitude,
-                                             self.acfactor)
-
-        self.add_parameter('g',
-                           label='{} conductance'.format(self.name),
-                           # use lambda for late binding
-                           get_cmd=lambda : self.get_conductance(self.amplitude_true(),
-                                                                 self.ivgain),
-                           unit='e^2/h',
-                           get_parser=float)
-
-    def _get_conductance(self, ac_excitation, iv_conv):
-        """
-        get_cmd for conductance parameter
-        """
-        resistance_quantum = 25.818e3  # [Ohm]
-        i = self.X() / iv_conv
-        # ac excitation voltage at the sample
-        v_sample = ac_excitation()
-
-        return (i/v_sample)*resistance_quantum
-
-    @property
-    def acfactor(self):
-        return self.__acf
-
-    @acfactor.setter
-    def acfactor(self, acfactor):
-        self.__acf = acfactor
-        self.amplitude_true.division_value = acfactor
-
-
-# Subclass the QDAC
-
-
-class QDAC_T10(QDac):
-    """
-    A QDac with three voltage dividers
-    """
-    def __init__(self, name, address, config, **kwargs):
-        super().__init__(name, address, **kwargs)
-
-        # Define the named channels
-
-        topo_channel = int(config.get('Channel Parameters',
-                                      'topo bias channel'))
-        topo_channel = self.parameters['ch{:02}_v'.format(topo_channel)]
-
-        sens_r_channel = int(config.get('Channel Parameters',
-                                        'right sensor bias channel'))
-        sens_r_channel = self.parameters['ch{:02}_v'.format(sens_r_channel)]
-
-        sens_l_channel = int(config.get('Channel Parameters',
-                                        'left sensor bias channel'))
-        sens_l_channel = self.parameters['ch{:02}_v'.format(sens_l_channel)]
-
-        self.topo_bias = VoltageDivider(topo_channel,
-                                        float(config.get('Gain settings',
-                                                         'dc factor topo')))
-        self.sens_r_bias = VoltageDivider(sens_r_channel,
-                                          float(config.get('Gain settings',
-                                                           'dc factor right')))
-        self.sens_l_bias = VoltageDivider(sens_l_channel,
-                                          float(config.get('Gain settings',
-                                                           'dc factor left')))
-
-
-# Initialisation of intruments
-<<<<<<< HEAD
-qdac = QDAC_T10('qdac', 'ASRL6::INSTR', config, update_currents=False)
-lockin_topo = SR830_T10('lockin_topo', 'GPIB10::7::INSTR')
-lockin_right = SR830_T10('lockin_r', 'GPIB10::10::INSTR')
-lockin_left = SR830_T10('lockin_l', 'GPIB10::14::INSTR')
-keysight = Keysight_33500B('keysight', 'TCPIP0::A-33522B-12403::inst0::INSTR')
-zi = ZIUHFLI('ziuhfli', 'dev2189')
-
-STATION = qc.Station(qdac, lockin_topo, lockin_right,
-                     lockin_left, keysight, zi)
-
-# Initialisation of the experiment
-
-qc.init("./MajoQubit", "INSERT_SAMPLE_NAME_HERE", STATION)
-
-=======
-
-qdac = QDac('qdac', 'ASRL6::INSTR', update_currents=False)
-lockin_topo = SR830('lockin_topo', 'GPIB10::7::INSTR')
-lockin_right = SR830('lockin_r', 'GPIB10::10::INSTR')
-lockin_left = SR830('lockin_l', 'GPIB10::14::INSTR')
-
-sg1 = sg.RohdeSchwarz_SGS100A("sg1","TCPIP0::192.168.15.107::inst0::INSTR")
-keysightgen_left = Keysight_33500B('keysight_gen_left', 'TCPIP0::192.168.15.101::inst0::INSTR')
-keysightgen_mid = Keysight_33500B('keysighDRt_gen_mid', 'TCPIP0::192.168.15.114::inst0::INSTR')
-keysightgen_right = Keysight_33500B('keysight_gen_right', 'TCPIP0::192.168.15.109::inst0::INSTR')
-
-keysightdmm_top = Keysight_34465A('keysight_dmm_top', 'TCPIP0::192.168.15.111::inst0::INSTR')
-keysightdmm_mid = Keysight_34465A('keysight_dmm_mid', 'TCPIP0::192.168.15.112::inst0::INSTR')
-keysightdmm_bot = Keysight_34465A('keysight_dmm_bot', 'TCPIP0::192.168.15.113::inst0::INSTR')
-
-#keithleytop=keith.Keithley_2600('keithley_top', 'TCPIP0::192.168.15.116::inst0::INSTR',"a,b")
-keithleybot=keith.Keithley_2600('keithley_bot', 'TCPIP0::192.168.15.115::inst0::INSTR',"a,b")
-
-mercury = MercuryiPS(name='mercury', address='192.168.15.102', port=7020, axes=['X', 'Y', 'Z'])
-
-hpsg1 = hpsg.HP8133A("hpsg1", 'GPIB10::4::INSTR')
-zi = ZIUHFLI('ziuhfli', 'dev2189')
-awg1 = awg.Tektronix_AWG5014('AWG1', 'TCPIP0::192.168.15.105::inst0::INSTR', timeout=40)
-awg2 = awg.Tektronix_AWG5014('AWG2', 'TCPIP0::192.168.15.106::inst0::INSTR', timeout=180)
-CODING_MODE = False
-
-# NOTE (giulio) this line is super important for metadata
-# if one does not put the intruments in here there is no metadata!!
-if CODING_MODE:
-    init_log.critical('You are currently in coding mode - instruments are not ' +
-                      'bound to Station and hence not logged properly.')
-else:
-    print('Querying all instrument parameters for metadata. This may take a while...')
-    STATION = qc.Station(qdac, lockin_topo, lockin_right, lockin_left, keysightgen_left,keysightgen_mid,keysightgen_right,
-                         keysightdmm_top,keysightdmm_mid,keysightdmm_bot,awg1,awg2,sg1, zi,keithleybot,mercury,hpsg1)
-
-# Initialisation of the experiment
-
-qc.init("./MajoQubit", "DVZ_004d1", STATION)
-
->>>>>>> dd196b8b
+from time import sleep
+from functools import partial
+
+import qcodes as qc
+
+from qcodes.instrument_drivers.QDev.QDac import QDac
+from qcodes.instrument_drivers.stanford_research.SR830 import SR830
+from qcodes.instrument_drivers.Keysight.Keysight_33500B import Keysight_33500B
+from qcodes.instrument_drivers.Keysight.Keysight_34465A import Keysight_34465A
+from qcodes.instrument_drivers.ZI.ZIUHFLI import ZIUHFLI
+from qcodes.instrument_drivers.devices import VoltageDivider
+
+from .configreader import Config
+
+from qcodes.instrument.parameter import ManualParameter
+from qcodes.instrument.parameter import StandardParameter
+from qcodes.utils.validators import Enum
+from qcodes.utils.wrappers import init, _plot_setup, _save_individual_plots
+from qcodes.instrument_drivers.tektronix.AWGFileParser import parse_awg_file 
+
+import qcodes.instrument_drivers.tektronix.Keithley_2600 as keith
+import qcodes.instrument_drivers.rohde_schwarz.SGS100A as sg  
+import qcodes.instrument_drivers.tektronix.AWG5014 as awg  
+import qcodes.instrument_drivers.HP .HP8133A as hpsg
+
+import logging
+import re
+import time
+from functools import partial
+
+import numpy as np
+
+from qcodes import IPInstrument, MultiParameter
+from qcodes.utils.validators import Enum
+from qcodes.instrument_drivers.oxford.mercuryiPS import MercuryiPS
+
+init_log = logging.getLogger(__name__)
+
+# import T10_setup as t10
+config = Config('./MajoQubit/sample.config')
+
+# Subclass the SR830
+
+
+class SR830_T10(SR830):
+    """
+    An SR830 with a Voltage divider absorbed into it
+    """
+
+    def __init__(self, name, address, **kwargs):
+        super().__init__(name, address, **kwargs)
+
+        # using the vocabulary of the config file
+        self.ivgain = 1
+        self.acfactor = 1
+
+        self.amplitude_true = VoltageDivider(self.amplitude,
+                                             self.acfactor)
+
+        self.add_parameter('g',
+                           label='{} conductance'.format(self.name),
+                           # use lambda for late binding
+                           get_cmd=lambda : self.get_conductance(self.amplitude_true(),
+                                                                 self.ivgain),
+                           unit='e^2/h',
+                           get_parser=float)
+
+    def _get_conductance(self, ac_excitation, iv_conv):
+        """
+        get_cmd for conductance parameter
+        """
+        resistance_quantum = 25.818e3  # [Ohm]
+        i = self.X() / iv_conv
+        # ac excitation voltage at the sample
+        v_sample = ac_excitation()
+
+        return (i/v_sample)*resistance_quantum
+
+    @property
+    def acfactor(self):
+        return self.__acf
+
+    @acfactor.setter
+    def acfactor(self, acfactor):
+        self.__acf = acfactor
+        self.amplitude_true.division_value = acfactor
+
+
+# Subclass the QDAC
+
+
+class QDAC_T10(QDac):
+    """
+    A QDac with three voltage dividers
+    """
+    def __init__(self, name, address, config, **kwargs):
+        super().__init__(name, address, **kwargs)
+
+        # Define the named channels
+
+        topo_channel = int(config.get('Channel Parameters',
+                                      'topo bias channel'))
+        topo_channel = self.parameters['ch{:02}_v'.format(topo_channel)]
+
+        sens_r_channel = int(config.get('Channel Parameters',
+                                        'right sensor bias channel'))
+        sens_r_channel = self.parameters['ch{:02}_v'.format(sens_r_channel)]
+
+        sens_l_channel = int(config.get('Channel Parameters',
+                                        'left sensor bias channel'))
+        sens_l_channel = self.parameters['ch{:02}_v'.format(sens_l_channel)]
+
+        self.topo_bias = VoltageDivider(topo_channel,
+                                        float(config.get('Gain settings',
+                                                         'dc factor topo')))
+        self.sens_r_bias = VoltageDivider(sens_r_channel,
+                                          float(config.get('Gain settings',
+                                                           'dc factor right')))
+        self.sens_l_bias = VoltageDivider(sens_l_channel,
+                                          float(config.get('Gain settings',
+                                                           'dc factor left')))
+
+
+# Initialisation of intruments
+qdac = QDAC_T10('qdac', 'ASRL6::INSTR', config, update_currents=False)
+lockin_topo = SR830_T10('lockin_topo', 'GPIB10::7::INSTR')
+lockin_right = SR830_T10('lockin_r', 'GPIB10::10::INSTR')
+lockin_left = SR830_T10('lockin_l', 'GPIB10::14::INSTR')
+zi = ZIUHFLI('ziuhfli', 'dev2189')
+
+sg1 = sg.RohdeSchwarz_SGS100A("sg1","TCPIP0::192.168.15.107::inst0::INSTR")
+keysightgen_left = Keysight_33500B('keysight_gen_left', 'TCPIP0::192.168.15.101::inst0::INSTR')
+keysightgen_mid = Keysight_33500B('keysighDRt_gen_mid', 'TCPIP0::192.168.15.114::inst0::INSTR')
+keysightgen_right = Keysight_33500B('keysight_gen_right', 'TCPIP0::192.168.15.109::inst0::INSTR')
+
+keysightdmm_top = Keysight_34465A('keysight_dmm_top', 'TCPIP0::192.168.15.111::inst0::INSTR')
+keysightdmm_mid = Keysight_34465A('keysight_dmm_mid', 'TCPIP0::192.168.15.112::inst0::INSTR')
+keysightdmm_bot = Keysight_34465A('keysight_dmm_bot', 'TCPIP0::192.168.15.113::inst0::INSTR')
+
+#keithleytop=keith.Keithley_2600('keithley_top', 'TCPIP0::192.168.15.116::inst0::INSTR',"a,b")
+keithleybot=keith.Keithley_2600('keithley_bot', 'TCPIP0::192.168.15.115::inst0::INSTR',"a,b")
+
+mercury = MercuryiPS(name='mercury', address='192.168.15.102', port=7020, axes=['X', 'Y', 'Z'])
+
+hpsg1 = hpsg.HP8133A("hpsg1", 'GPIB10::4::INSTR')
+awg1 = awg.Tektronix_AWG5014('AWG1', 'TCPIP0::192.168.15.105::inst0::INSTR', timeout=40)
+awg2 = awg.Tektronix_AWG5014('AWG2', 'TCPIP0::192.168.15.106::inst0::INSTR', timeout=180)
+CODING_MODE = False
+
+# NOTE (giulio) this line is super important for metadata
+# if one does not put the intruments in here there is no metadata!!
+if CODING_MODE:
+    init_log.critical('You are currently in coding mode - instruments are not ' +
+                      'bound to Station and hence not logged properly.')
+else:
+    print('Querying all instrument parameters for metadata. This may take a while...')
+    STATION = qc.Station(qdac, lockin_topo, lockin_right, lockin_left,
+                         keysightgen_left, keysightgen_mid, keysightgen_right,
+                         keysightdmm_top, keysightdmm_mid, keysightdmm_bot,
+                         awg1, awg2, sg1, zi,
+                         keithleybot, mercury, hpsg1)
+
+# Initialisation of the experiment
+
+qc.init("./MajoQubit", "DVZ_004d1", STATION)
+