# an example of how to run the simple pulsed experiment
import time
import matplotlib.pyplot as plt
plt.ion()

from pulsed_experiment_simple import (makeSimpleSequence, sendSequenceToAWG,
                                      prepareZIUHFLI, correctMeasTime)

###############################################################################
#                                                                             #
#                         SET EXPERIMENT VARIABLES                            #
#                                                                             #
###############################################################################

hightime = 500e-6  # time the pulse is high/ON
trig_delay = 0E-6  # delay between the end of the pulse and the measurement trigger
meastime = 1200e-6  # desired time the measurement, i.e. scope shot, should last (see note below)
cycletime = hightime + meastime + 1500e-6  # Time of one pulse-measure cycle. Repeated no_of_avgs times
no_of_avgs = 100  # number of averages
pulsehigh = 12E-3  # Voltage level of the pulse
pulselow = 0E-3
SR = 1e9  # sample rate of the AWG/Pulse
npts = 4096  # number of points in the scope trace (min.: 4096)
demod_freq = 247e6  # demodulation frequency (Hz)
compensation_ratio = 0  # the compensation pusle time ratio
outputpwr = -53  # the UHF-LI output power (dBm)

# NOTE: we can't have any measurement time we want, since
# there is only a fixed number of available sample rates
# and scope lengths on the ZI UHF-LI
# Therefore, we correct the meastime
oldmeastime = meastime
meastime, SRstring = correctMeasTime(oldmeastime, npts)
print('Corrected meastime from {:.6f} s to {:.6f} s.'.format(oldmeastime, meastime))
 
###############################################################################
#                                                                             #
#                            PREPARE INSTRUMENTS                              #
#                                                                             #
###############################################################################
# get instruments from the station
station = qc.Station.default
qdac = station['qdac']
awg1 = station['AWG1']
zi = station['ziuhfli']
awg1.clock_freq(SR)
# make sequence
seq = makeSimpleSequence(hightime, trig_delay, meastime,
                         cycletime, pulsehigh, pulselow,
                         no_of_avgs, SR, compensation_ratio=compensation_ratio)
#seq.plotSequence()
#%%
# upload sequence
sendSequenceToAWG(awg1, seq)
#%%
# switch on channel 1
awg1.ch1_state(1)
#%%
# prepare the scope on the ZI UHF-LI and the QCoDeS parameters
# holding the scope data
prepareZIUHFLI(zi, demod_freq, npts, SRstring, no_of_avgs, meastime, outputpwr)
zi.Scope.prepare_scope()
zi.scope_avg_ch1.make_setpoints(0, meastime, npts)
def run_awg():
    while awg1.state() == 'Running':
        time.sleep(10e-3)
    awg1.run()

zi.Scope.add_post_trigger_action(run_awg) # make the awg run after arming the scope trigger
#%%
###############################################################################
#                                                                             #
#                               RUN A MEASUREMENT                             #
#                                                                             #
###############################################################################
try:
    def make_things_right():
        prepareZIUHFLI(zi, demod_freq, npts, SRstring, no_of_avgs,
                       meastime, outputpwr)
        zi.Scope.prepare_scope()
        
    resetTask = qc.Task(make_things_right)
<<<<<<< HEAD
    nsteps = 10
    # do1d(keysightgen_left.ch1_frequency, 1e3, 2e3, nsteps, 1e-6, zi.scope_avg_ch1, resetTask)
    do1d(qdac.ch48.v, -2.497, -2.503, 120, 1, zi.scope_avg_ch1, resetTask)
=======
        
    do1d(qdac.ch48.v, -2.643, -2.653, 100, 1, zi.scope_avg_ch1, resetTask)
>>>>>>> 3d644321
finally:
    # remove the post trigger again
    zi.Scope._scopeactions = []
    zi.signal_output1_on('OFF')<|MERGE_RESOLUTION|>--- conflicted
+++ resolved
@@ -80,14 +80,8 @@
         zi.Scope.prepare_scope()
         
     resetTask = qc.Task(make_things_right)
-<<<<<<< HEAD
     nsteps = 10
-    # do1d(keysightgen_left.ch1_frequency, 1e3, 2e3, nsteps, 1e-6, zi.scope_avg_ch1, resetTask)
-    do1d(qdac.ch48.v, -2.497, -2.503, 120, 1, zi.scope_avg_ch1, resetTask)
-=======
-        
     do1d(qdac.ch48.v, -2.643, -2.653, 100, 1, zi.scope_avg_ch1, resetTask)
->>>>>>> 3d644321
 finally:
     # remove the post trigger again
     zi.Scope._scopeactions = []
