# an example of how to run the simple pulsed experiment
import time
import matplotlib.pyplot as plt
plt.ion()

from pulsed_experiment_simple import (makeSimpleSequence, sendSequenceToAWG,
                                      prepareZIUHFLI, correctMeasTime)

###############################################################################
#                                                                             #
#                         SET EXPERIMENT VARIABLES                            #
#                                                                             #
###############################################################################

hightime = 100e-6  # time the pulse is high/ON
trig_delay = 0E-6  # delay between the end of the pulse and the measurement trigger
meastime = 200e-6  # desired time the measurement, i.e. scope shot, should last (see note below)
cycletime = hightime + meastime + 1500e-6  # Time of one pulse-measure cycle. Repeated no_of_avgs times
no_of_avgs = 300  # number of averages
pulsehigh = -7E-3  # Voltage level of the pulse
pulselow = 0E-3
SR = 1e9  # sample rate of the AWG/Pulse
npts = 4096  # number of points in the scope trace (min.: 4096)
demod_freq = 247e6  # demodulation frequency (Hz)
compensation_ratio = 0  # the compensation pusle time ratio
outputpwr = -56  # the UHF-LI output power (dBm)


qdac_channel = qdac.ch48.v
qdac_start = -2.164
qdac_stop = -2.158
qdac_pnts = 80

# NOTE: we can't have any measurement time we want, since
# there is only a fixed number of available sample rates
# and scope lengths on the ZI UHF-LI
# Therefore, we correct the meastime
oldmeastime = meastime
meastime, SRstring = correctMeasTime(oldmeastime, npts)
print('Corrected meastime from {:.6f} s to {:.6f} s.'.format(oldmeastime, meastime))
 
###############################################################################
#                                                                             #
#                            PREPARE INSTRUMENTS                              #
#                                                                             #
###############################################################################
# get instruments from the station
station = qc.Station.default
qdac = station['qdac']
awg1 = station['AWG1']
zi = station['ziuhfli']
awg1.clock_freq(SR)
# make sequence
seq = makeSimpleSequence(hightime, trig_delay, meastime,
                         cycletime, pulsehigh, pulselow,
                         no_of_avgs, SR, compensation_ratio=compensation_ratio)
#seq.plotSequence()
#%%
# upload sequence
sendSequenceToAWG(awg1, seq)
#%%
# switch on channel 1
awg1.ch1_state(1)
#%%
# prepare the scope on the ZI UHF-LI and the QCoDeS parameters
# holding the scope data
prepareZIUHFLI(zi, demod_freq, npts, SRstring, no_of_avgs, meastime, outputpwr)
zi.Scope.prepare_scope()
zi.scope_avg_ch1.make_setpoints(0, meastime, npts)
def run_awg():
    while awg1.state() == 'Running':
        time.sleep(10e-3)
    awg1.run()

zi.Scope.add_post_trigger_action(run_awg) # make the awg run after arming the scope trigger
#%%
###############################################################################
#                                                                             #
#                               RUN A MEASUREMENT                             #
#                                                                             #
###############################################################################
try:
    def make_things_right():
        prepareZIUHFLI(zi, demod_freq, npts, SRstring, no_of_avgs,
                       meastime, outputpwr)
        zi.Scope.prepare_scope()
        
    resetTask = qc.Task(make_things_right)
<<<<<<< HEAD
        
    do1d(qdac_channel, qdac_start, qdac_stop, qdac_pnts, 1, zi.scope_avg_ch1, resetTask)
=======
    nsteps = 10
    do1d(qdac.ch48.v, -2.643, -2.653, 100, 1, zi.scope_avg_ch1, resetTask)
>>>>>>> 06dfdad1
finally:
    # remove the post trigger again
    zi.Scope._scopeactions = []
    zi.signal_output1_on('OFF')<|MERGE_RESOLUTION|>--- conflicted
+++ resolved
@@ -86,13 +86,10 @@
         zi.Scope.prepare_scope()
         
     resetTask = qc.Task(make_things_right)
-<<<<<<< HEAD
+
         
     do1d(qdac_channel, qdac_start, qdac_stop, qdac_pnts, 1, zi.scope_avg_ch1, resetTask)
-=======
-    nsteps = 10
-    do1d(qdac.ch48.v, -2.643, -2.653, 100, 1, zi.scope_avg_ch1, resetTask)
->>>>>>> 06dfdad1
+
 finally:
     # remove the post trigger again
     zi.Scope._scopeactions = []
